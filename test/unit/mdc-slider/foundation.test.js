--- conflicted
+++ resolved
@@ -22,11 +22,7 @@
 import {createMockRaf} from '../helpers/raf';
 import {setupFoundationTest} from '../helpers/setup';
 
-<<<<<<< HEAD
 import {strings, cssClasses} from '../../../packages/mdc-slider/constants';
-=======
-import {cssClasses} from '../../../packages/mdc-slider/constants';
->>>>>>> d593ce63
 import MDCSliderFoundation from '../../../packages/mdc-slider/foundation';
 
 suite('MDCSliderFoundation');
@@ -43,13 +39,8 @@
 
 test('default adapter returns a complete adapter implementation', () => {
   verifyDefaultAdapter(MDCSliderFoundation, [
-<<<<<<< HEAD
     'hasClass', 'addClass', 'removeClass', 'setThumbAttribute', 'removeThumbAttribute',
-    'computeBoundingRect', 'getTabIndex', 'registerEventHandler', 'deregisterEventHandler',
-=======
-    'hasClass', 'addClass', 'removeClass', 'setThumbAttribute',
-    'computeBoundingRect', 'eventTargetHasClass', 'registerEventHandler', 'deregisterEventHandler',
->>>>>>> d593ce63
+    'computeBoundingRect', 'getTabIndex', 'eventTargetHasClass', 'registerEventHandler', 'deregisterEventHandler',
     'registerBodyEventHandler', 'deregisterBodyEventHandler', 'registerWindowResizeHandler',
     'deregisterWindowResizeHandler', 'notifyInput', 'notifyChange', 'setThumbStyleProperty',
     'setTrackFillStyleProperty', 'focusThumb', 'activateRipple',
@@ -227,7 +218,7 @@
 
   foundation.setValue(10);
 
-  td.verify(mockAdapter.setThumbAttribute('aria-valuenow', '10'));
+  td.verify(mockAdapter.setThumbAttribute(strings.ARIA_VALUENOW, '10'));
 
   raf.restore();
 });
@@ -321,7 +312,7 @@
   foundation.setMax(50);
 
   assert.equal(foundation.getValue(), 50);
-  td.verify(mockAdapter.setThumbAttribute('aria-valuenow', '50'));
+  td.verify(mockAdapter.setThumbAttribute(strings.ARIA_VALUENOW, '50'));
 
   raf.restore();
 });
@@ -358,7 +349,7 @@
 
   foundation.setMax(50);
 
-  td.verify(mockAdapter.setThumbAttribute('aria-valuemax', '50'));
+  td.verify(mockAdapter.setThumbAttribute(strings.ARIA_VALUEMAX, '50'));
 
   raf.restore();
 });
@@ -405,7 +396,7 @@
   foundation.setMin(10);
 
   assert.equal(foundation.getValue(), 10);
-  td.verify(mockAdapter.setThumbAttribute('aria-valuenow', '10'));
+  td.verify(mockAdapter.setThumbAttribute(strings.ARIA_VALUENOW, '10'));
 
   raf.restore();
 });
@@ -442,65 +433,11 @@
 
   foundation.setMin(10);
 
-  td.verify(mockAdapter.setThumbAttribute('aria-valuemin', '10'));
-
-  raf.restore();
-});
-
-<<<<<<< HEAD
-test('#isDisabled returns the disabled state as set by #setDisabled', () => {
-  const {foundation} = setupTest();
-  foundation.setDisabled(true);
-
-  assert.isTrue(foundation.isDisabled());
-});
-
-test('#setDisabled adds the mdc-slider--disabled class when given true', () => {
-  const {foundation, mockAdapter} = setupTest();
-  foundation.setDisabled(true);
-
-  td.verify(mockAdapter.addClass(cssClasses.DISABLED));
-});
-
-test('#setDisabled adds "aria-disabled=true" when given true', () => {
-  const {foundation, mockAdapter} = setupTest();
-  foundation.setDisabled(true);
-
-  td.verify(mockAdapter.setThumbAttribute(strings.ARIA_DISABLED, 'true'));
-});
-
-test('#setDisabled removes the tabindex attribute when given true', () => {
-  const {foundation, mockAdapter} = setupTest();
-  foundation.setDisabled(true);
-
-  td.verify(mockAdapter.removeThumbAttribute('tabindex'));
-});
-
-test('#setDisabled removes the mdc-slider--disabled class when given false', () => {
-  const {foundation, mockAdapter} = setupTest();
-  foundation.setDisabled(false);
-
-  td.verify(mockAdapter.removeClass(cssClasses.DISABLED));
-});
-
-test('#setDisabled removes the "aria-disabled" attribute when given false', () => {
-  const {foundation, mockAdapter} = setupTest();
-  foundation.setDisabled(false);
-
-  td.verify(mockAdapter.removeThumbAttribute(strings.ARIA_DISABLED));
-});
-
-test('#setDisabled restores any previously set tabindices when given false', () => {
-  const {foundation, mockAdapter} = setupTest();
-  td.when(mockAdapter.getTabIndex()).thenReturn(0);
-
-  // Save the mock tab index set above
-  foundation.setDisabled(true);
-
-  foundation.setDisabled(false);
-
-  td.verify(mockAdapter.setThumbAttribute('tabindex', '0'));
-=======
+  td.verify(mockAdapter.setThumbAttribute(strings.ARIA_VALUEMIN, '10'));
+
+  raf.restore();
+});
+
 test('#getStep/#setStep retrieves / sets the step value, respectively', () => {
   const {foundation, mockAdapter} = setupTest();
   const raf = createMockRaf();
@@ -608,5 +545,58 @@
   td.verify(mockAdapter.removeClass(cssClasses.IN_TRANSIT), {times: 0});
 
   raf.restore();
->>>>>>> d593ce63
+});
+
+test('#isDisabled returns the disabled state as set by #setDisabled', () => {
+  const {foundation} = setupTest();
+  foundation.setDisabled(true);
+
+  assert.isTrue(foundation.isDisabled());
+});
+
+test('#setDisabled adds the mdc-slider--disabled class when given true', () => {
+  const {foundation, mockAdapter} = setupTest();
+  foundation.setDisabled(true);
+
+  td.verify(mockAdapter.addClass(cssClasses.DISABLED));
+});
+
+test('#setDisabled adds "aria-disabled=true" when given true', () => {
+  const {foundation, mockAdapter} = setupTest();
+  foundation.setDisabled(true);
+
+  td.verify(mockAdapter.setThumbAttribute(strings.ARIA_DISABLED, 'true'));
+});
+
+test('#setDisabled removes the tabindex attribute when given true', () => {
+  const {foundation, mockAdapter} = setupTest();
+  foundation.setDisabled(true);
+
+  td.verify(mockAdapter.removeThumbAttribute('tabindex'));
+});
+
+test('#setDisabled removes the mdc-slider--disabled class when given false', () => {
+  const {foundation, mockAdapter} = setupTest();
+  foundation.setDisabled(false);
+
+  td.verify(mockAdapter.removeClass(cssClasses.DISABLED));
+});
+
+test('#setDisabled removes the "aria-disabled" attribute when given false', () => {
+  const {foundation, mockAdapter} = setupTest();
+  foundation.setDisabled(false);
+
+  td.verify(mockAdapter.removeThumbAttribute(strings.ARIA_DISABLED));
+});
+
+test('#setDisabled restores any previously set tabindices when given false', () => {
+  const {foundation, mockAdapter} = setupTest();
+  td.when(mockAdapter.getTabIndex()).thenReturn(0);
+
+  // Save the mock tab index set above
+  foundation.setDisabled(true);
+
+  foundation.setDisabled(false);
+
+  td.verify(mockAdapter.setThumbAttribute('tabindex', '0'));
 });