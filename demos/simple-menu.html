--- conflicted
+++ resolved
@@ -257,63 +257,26 @@
 
     <script src="/assets/material-components-web.js" async></script>
     <script>
-<<<<<<< HEAD
+      demoReady(function() {
       var menuEl = document.querySelector('#demo-menu');
       var menu = new mdc.menu.MDCSimpleMenu(menuEl);
       var menuButtonEl = document.querySelector('#menu-button');
       menuButtonEl.addEventListener('click', function() {
         menu.open = !menu.open;
       });
-=======
-      demoReady(function() {
-        var menuEl = document.querySelector('#demo-menu');
-        var menu = new mdc.menu.MDCSimpleMenu(menuEl);
-        var menuButtonEl = document.querySelector('#menu-button');
-        menuButtonEl.addEventListener('click', function() {
-          menu.open = !menu.open;
-        });
->>>>>>> 3d508338
-
-        var dark = document.querySelector('input[name="dark"]');
-        dark.addEventListener('change', function(evt) {
-          var contentEl = document.querySelector('.demo-content');
-          if (evt.target.checked) {
-            contentEl.classList.add('mdc-theme--dark');
-            menuEl.classList.add('mdc-simple-menu--theme-dark');
-          } else {
-            contentEl.classList.remove('mdc-theme--dark');
-            menuEl.classList.remove('mdc-simple-menu--theme-dark');
-          }
-        });
-
-        var radios = document.querySelectorAll('input[name="position"]');
-        var anchor = document.querySelector('.mdc-menu-anchor');
-        // Initialize to top left.
-        anchor.style.setProperty('top', '0');
-        anchor.style.setProperty('left', '0');
-        for (var i = 0; i < radios.length; i++) {
-          radios[i].addEventListener('change', function(evt) {
-            if (evt.target.checked) {
-              if (evt.target.value) {
-                anchor.style.removeProperty('top');
-                anchor.style.removeProperty('right');
-                anchor.style.removeProperty('bottom');
-                anchor.style.removeProperty('left');
-
-                var vertical = evt.target.value.split(' ')[0];
-                var horizontal = evt.target.value.split(' ')[1];
-                if (vertical === 'middle') {
-                  anchor.style.setProperty('top', '35%');
-                } else {
-                  anchor.style.setProperty(vertical, '0');
-                }
-                anchor.style.setProperty(horizontal, '0');
-              }
-            }
-          });
+
+      var dark = document.querySelector('input[name="dark"]');
+      dark.addEventListener('change', function(evt) {
+        var contentEl = document.querySelector('.demo-content');
+        if (evt.target.checked) {
+          contentEl.classList.add('mdc-theme--dark');
+          menuEl.classList.add('mdc-simple-menu--theme-dark');
+        } else {
+          contentEl.classList.remove('mdc-theme--dark');
+          menuEl.classList.remove('mdc-simple-menu--theme-dark');
         }
-
-<<<<<<< HEAD
+      });
+
       var radios = document.querySelectorAll('input[name="position"]');
       var anchor = document.querySelector('.mdc-menu-anchor');
       // Initialize to top left.
@@ -336,57 +299,11 @@
                 anchor.style.setProperty(vertical, '0');
               }
               anchor.style.setProperty(horizontal, '0');
-=======
-        radios = document.querySelectorAll('input[name="menu-position"]');
-        for (var i = 0; i < radios.length; i++) {
-          radios[i].addEventListener('change', function(evt) {
-            if (evt.target.checked) {
-              switch (evt.target.value) {
-                case "top start":
-                  menu.setAnchorCorner(mdc.menu.MDCSimpleMenuFoundation.Corner.TOP_START);
-                  break;
-                case "bottom start":
-                  menu.setAnchorCorner(mdc.menu.MDCSimpleMenuFoundation.Corner.BOTTOM_START);
-                  break;
-                case "top end":
-                  menu.setAnchorCorner(mdc.menu.MDCSimpleMenuFoundation.Corner.TOP_END);
-                  break;
-                case "bottom end":
-                  menu.setAnchorCorner(mdc.menu.MDCSimpleMenuFoundation.Corner.BOTTOM_END);
-                  break;
-              }
->>>>>>> 3d508338
             }
-          });
-        }
-
-        const marginInputsEl = document.querySelector('#margin-inputs');
-        var inputs = marginInputsEl.querySelectorAll('input[type="text"]');
-        for (var i = 0; i < inputs.length; i++) {
-          inputs[i].addEventListener('change', function(evt) {
-            const topMarginInput = document.getElementById('top-margin');
-            const bottomMarginInput = document.getElementById('bottom-margin');
-            const rightMarginInput = document.getElementById('right-margin');
-            const leftMarginInput = document.getElementById('left-margin');
-            const margin = {top: parseInt(topMarginInput.value, 10),
-                            right: parseInt(rightMarginInput.value, 10),
-                            bottom: parseInt(bottomMarginInput.value, 10),
-                            left: parseInt(leftMarginInput.value, 10)};
-            menu.setAnchorMargin(margin);
-          });
-        }
-
-        const rtl = document.querySelector('input[name="is-rtl"]');
-        rtl.addEventListener('change', function() {
-          const demoWrapper = document.getElementById('demo-wrapper');
-          if (rtl.checked) {
-            demoWrapper.setAttribute('dir', 'rtl');
-          } else {
-            demoWrapper.removeAttribute('dir');
           }
         });
-
-<<<<<<< HEAD
+      }
+
       radios = document.querySelectorAll('input[name="menu-position"]');
       for (var i = 0; i < radios.length; i++) {
         radios[i].addEventListener('change', function(evt) {
@@ -484,58 +401,7 @@
         var detail = evt.detail;
         lastSelected.textContent = '"' + detail.item.textContent.trim() +
           '" at index ' + detail.index;
-=======
-        radios = document.querySelectorAll('input[name="menu-length"]');
-        for (var i = 0; i < radios.length; i++) {
-          radios[i].addEventListener('change', function(evt) {
-            if (evt.target.checked) {
-              switch (evt.target.value) {
-                case "small":
-                  menuEl.classList.remove('demo-menu--long');
-                  menuEl.classList.remove('demo-menu--extra-long');
-                  break;
-                case "large":
-                  menuEl.classList.add('demo-menu--long');
-                  menuEl.classList.remove('demo-menu--extra-long');
-                  break;
-                case "tall":
-                  menuEl.classList.remove('demo-menu--long');
-                  menuEl.classList.add('demo-menu--extra-long');
-                  break;
-              }
-            }
-          });
-        }
-
-        radios = document.querySelectorAll('input[name="anchor-width"]');
-        for (var i = 0; i < radios.length; i++) {
-          radios[i].addEventListener('change', function(evt) {
-            if (evt.target.checked) {
-              switch (evt.target.value) {
-                case "tiny":
-                  menuButtonEl.classList.remove('demo-button--normal');
-                  menuButtonEl.classList.remove('demo-button--long');
-                  break;
-                case "regular":
-                  menuButtonEl.classList.add('demo-button--normal');
-                  menuButtonEl.classList.remove('demo-button--long');
-                  break;
-                case "wide":
-                  menuButtonEl.classList.remove('demo-button--normal');
-                  menuButtonEl.classList.add('demo-button--long');
-                  break;
-              }
-            }
-          });
-        }
-
-        var lastSelected = document.getElementById('last-selected');
-        menuEl.addEventListener('MDCSimpleMenu:selected', function(evt) {
-          var detail = evt.detail;
-          lastSelected.textContent = '"' + detail.item.textContent.trim() +
-            '" at index ' + detail.index;
-        });
->>>>>>> 3d508338
+        });
       });
     </script>
   </body>
