--- conflicted
+++ resolved
@@ -23,7 +23,7 @@
     <link rel="stylesheet" href="https://fonts.googleapis.com/css?family=Roboto+Mono">
     <link rel="stylesheet" href="https://fonts.googleapis.com/css?family=Roboto:300,400,500">
     <link rel="stylesheet" href="https://fonts.googleapis.com/icon?family=Material+Icons">
-<<<<<<< HEAD
+    <script src="/ready.js"></script>
     <script>
       (function() {
         var DEFAULT_THEME = 'baseline';
@@ -66,10 +66,6 @@
         document.write('<link rel="stylesheet" href="/assets/theme/theme-' + demoThemeFromUrl + '.css" id="theme-stylesheet" data-hot>');
       })();
     </script>
-=======
-    <script src="/assets/theme/index.css.js"></script>
-    <script src="/ready.js"></script>
->>>>>>> 3d508338
   </head>
   <body class="mdc-typography">
     <header class="mdc-toolbar mdc-toolbar--fixed demo-toolbar">
@@ -956,18 +952,10 @@
 
     <script src="/assets/material-components-web.js" async></script>
     <script>
-<<<<<<< HEAD
-      (function() {
-        'use strict';
-
+      demoReady(function() {
         function getAll(query, parentNode) {
           parentNode = parentNode || document;
           return [].slice.call(parentNode.querySelectorAll(query));
-=======
-      demoReady(function() {
-        function getAll(query) {
-          return [].slice.call(document.querySelectorAll(query));
->>>>>>> 3d508338
         }
 
         function matches(elem, selector) {
@@ -985,7 +973,6 @@
           return null;
         }
 
-<<<<<<< HEAD
         // Returns a function, that, as long as it continues to be invoked, will not
         // be triggered. The function will be called after it stops being called for
         // N milliseconds. If `immediate` is passed, trigger the function on the
@@ -1034,48 +1021,42 @@
           /*
            * Permalinks for component section headings
            */
-=======
-        /*
-         * Permalinks for component section headings
-         */
->>>>>>> 3d508338
-
-        document.addEventListener('focusin', function(e) {
-          if (e.target.classList.contains('demo-component-section__permalink')) {
-            e.target.parentElement.classList.add('demo-component-section__heading--focus');
-          }
-        });
-        document.addEventListener('focusout', function(e) {
-          if (e.target.classList.contains('demo-component-section__permalink')) {
-            e.target.parentElement.classList.remove('demo-component-section__heading--focus');
-          }
-        });
-
-        function flashCurrentSection() {
-          var id = location.href.split('#')[1];
-          if (!id) {
-            return;
-          }
-          var anchor = document.getElementById(id);
-          if (!anchor) {
-            return;
-          }
-          var section = closest(anchor, '.demo-component-section');
-          if (!section) {
-            return;
-          }
-          section.classList.add('demo-component-section--flash');
-          setTimeout(function() {
-            section.classList.remove('demo-component-section--flash');
-          }, 200);
-        }
-
-        window.addEventListener('hashchange', function(e) {
+
+          document.addEventListener('focusin', function(e) {
+            if (e.target.classList.contains('demo-component-section__permalink')) {
+              e.target.parentElement.classList.add('demo-component-section__heading--focus');
+            }
+          });
+          document.addEventListener('focusout', function(e) {
+            if (e.target.classList.contains('demo-component-section__permalink')) {
+              e.target.parentElement.classList.remove('demo-component-section__heading--focus');
+            }
+          });
+
+          function flashCurrentSection() {
+            var id = location.href.split('#')[1];
+            if (!id) {
+              return;
+            }
+            var anchor = document.getElementById(id);
+            if (!anchor) {
+              return;
+            }
+            var section = closest(anchor, '.demo-component-section');
+            if (!section) {
+              return;
+            }
+            section.classList.add('demo-component-section--flash');
+            setTimeout(function() {
+              section.classList.remove('demo-component-section--flash');
+            }, 200);
+          }
+
+          window.addEventListener('hashchange', function(e) {
+            flashCurrentSection();
+          });
           flashCurrentSection();
-        });
-        flashCurrentSection();
-
-<<<<<<< HEAD
+
           /*
            * Theme
            */
@@ -1168,127 +1149,116 @@
           /*
            * Button
            */
-=======
-        /*
-         * Button
-         */
->>>>>>> 3d508338
-
-        var buttons = document.querySelectorAll('.mdc-button:not([data-demo-no-js])');
-        for (var i = 0, button; button = buttons[i]; i++) {
-          mdc.ripple.MDCRipple.attachTo(button);
-        }
-
-        /*
-         * FAB
-         */
-
-        var fabs = document.querySelectorAll('.mdc-fab:not([data-demo-no-js])');
-        for (var i = 0, fab; fab = fabs[i]; i++) {
-          mdc.ripple.MDCRipple.attachTo(fab);
-        }
-
-        /*
-         * Checkbox
-         */
-
-        document.querySelector('#indeterminate-checkbox').indeterminate = true;
-
-        document.querySelector('#checkbox-toggle--indeterminate').addEventListener('click', function(e) {
-          var checkboxes = getAll('.demo-checkbox-wrapper .mdc-checkbox__native-control');
-          checkboxes.forEach(function(checkbox) {
-            checkbox.indeterminate = !checkbox.indeterminate;
-          });
-        });
-
-        document.querySelector('#checkbox-toggle--align-end').addEventListener('click', function(e) {
-          var formFields = getAll('.demo-checkbox-wrapper.mdc-form-field');
-          formFields.forEach(function(formField) {
-            formField.classList.toggle('mdc-form-field--align-end');
-          });
-        });
-
-        /*
-         * Drawer
-         */
-
-<<<<<<< HEAD
+
+          var buttons = document.querySelectorAll('.mdc-button:not([data-demo-no-js])');
+          for (var i = 0, button; button = buttons[i]; i++) {
+            mdc.ripple.MDCRipple.attachTo(button);
+          }
+
+          /*
+           * FAB
+           */
+
+          var fabs = document.querySelectorAll('.mdc-fab:not([data-demo-no-js])');
+          for (var i = 0, fab; fab = fabs[i]; i++) {
+            mdc.ripple.MDCRipple.attachTo(fab);
+          }
+
+          /*
+           * Checkbox
+           */
+
+          document.querySelector('#indeterminate-checkbox').indeterminate = true;
+
+          document.querySelector('#checkbox-toggle--indeterminate').addEventListener('click', function(e) {
+            var checkboxes = getAll('.demo-checkbox-wrapper .mdc-checkbox__native-control');
+            checkboxes.forEach(function(checkbox) {
+              checkbox.indeterminate = !checkbox.indeterminate;
+            });
+          });
+
+          document.querySelector('#checkbox-toggle--align-end').addEventListener('click', function(e) {
+            var formFields = getAll('.demo-checkbox-wrapper.mdc-form-field');
+            formFields.forEach(function(formField) {
+              formField.classList.toggle('mdc-form-field--align-end');
+            });
+          });
+
+          /*
+           * Drawer
+           */
+
           var drawerEl = document.querySelector('.mdc-drawer--temporary');
           var drawer = new mdc.drawer.MDCTemporaryDrawer(drawerEl);
-=======
-        var drawerEl = document.querySelector('.mdc-drawer--temporary');
-        var drawer = new mdc.drawer.MDCTemporaryDrawer(drawerEl);
->>>>>>> 3d508338
-
-        getAll('.demo-drawer-toggle').forEach(function(toggleElem) {
-          toggleElem.addEventListener('click', function() {
-            drawer.open = true;
-          });
-        });
-
-        drawerEl.addEventListener('MDCTemporaryDrawer:open', function() {
-          console.log('Received MDCTemporaryDrawer:open');
-        });
-
-        drawerEl.addEventListener('MDCTemporaryDrawer:close', function() {
-          console.log('Received MDCTemporaryDrawer:close');
-        });
-
-        /*
-         * Icon Toggle
-         */
-
-        var iconToggleEls = getAll('.mdc-icon-toggle');
-        for (var i = 0, iconToggleEl; iconToggleEl = iconToggleEls[i]; i++) {
-          mdc.iconToggle.MDCIconToggle.attachTo(iconToggleEl);
-        }
-
-        /*
-         * Linear Progress
-         */
-
-        var progressEls = getAll('.mdc-linear-progress');
-        for (var i = 0, progressEl; progressEl = progressEls[i]; i++) {
-          var linearProgress = mdc.linearProgress.MDCLinearProgress.attachTo(progressEl);
-          linearProgress.progress = 0.5;
-          if (progressEl.dataset.buffer) {
-            linearProgress.buffer = 0.75;
-          }
-        }
-
-        /*
-         * Ripple
-         */
-
-        getAll('.mdc-ripple-surface:not([data-demo-no-js])').forEach(function(surface) {
-          mdc.ripple.MDCRipple.attachTo(surface);
-        });
-
-        /*
-         * Select
-         */
-
-        getAll('.mdc-select:not(select)').forEach(function(select) {
-          mdc.select.MDCSelect.attachTo(select);
-        });
-
-        /*
-         * Slider
-         */
-
-        getAll('.mdc-slider').forEach(function(slider) {
-          mdc.slider.MDCSlider.attachTo(slider);
-        });
-
-        /*
-         * Tabs
-         */
-
-        getAll('.mdc-tab-bar').forEach(function(tabBar) {
-          mdc.tabs.MDCTabBar.attachTo(tabBar);
-        });
-
-<<<<<<< HEAD
+
+          getAll('.demo-drawer-toggle').forEach(function(toggleElem) {
+            toggleElem.addEventListener('click', function() {
+              drawer.open = true;
+            });
+          });
+
+          drawerEl.addEventListener('MDCTemporaryDrawer:open', function() {
+            console.log('Received MDCTemporaryDrawer:open');
+          });
+
+          drawerEl.addEventListener('MDCTemporaryDrawer:close', function() {
+            console.log('Received MDCTemporaryDrawer:close');
+          });
+
+          /*
+           * Icon Toggle
+           */
+
+          var iconToggleEls = getAll('.mdc-icon-toggle');
+          for (var i = 0, iconToggleEl; iconToggleEl = iconToggleEls[i]; i++) {
+            mdc.iconToggle.MDCIconToggle.attachTo(iconToggleEl);
+          }
+
+          /*
+           * Linear Progress
+           */
+
+          var progressEls = getAll('.mdc-linear-progress');
+          for (var i = 0, progressEl; progressEl = progressEls[i]; i++) {
+            var linearProgress = mdc.linearProgress.MDCLinearProgress.attachTo(progressEl);
+            linearProgress.progress = 0.5;
+            if (progressEl.dataset.buffer) {
+              linearProgress.buffer = 0.75;
+            }
+          }
+
+          /*
+           * Ripple
+           */
+
+          getAll('.mdc-ripple-surface:not([data-demo-no-js])').forEach(function(surface) {
+            mdc.ripple.MDCRipple.attachTo(surface);
+          });
+
+          /*
+           * Select
+           */
+
+          getAll('.mdc-select:not(select)').forEach(function(select) {
+            mdc.select.MDCSelect.attachTo(select);
+          });
+
+          /*
+           * Slider
+           */
+
+          getAll('.mdc-slider').forEach(function(slider) {
+            mdc.slider.MDCSlider.attachTo(slider);
+          });
+
+          /*
+           * Tabs
+           */
+
+          getAll('.mdc-tab-bar').forEach(function(tabBar) {
+            mdc.tabs.MDCTabBar.attachTo(tabBar);
+          });
+
           /*
            * TextField
            */
@@ -1297,15 +1267,6 @@
             mdc.textField.MDCTextField.attachTo(textField);
           });
         }
-=======
-        /*
-         * TextField
-         */
-
-        getAll('.mdc-text-field:not([data-demo-no-js])').forEach(function(textField) {
-          mdc.textField.MDCTextField.attachTo(textField);
-        });
->>>>>>> 3d508338
 
         /*
          * Radio Button
