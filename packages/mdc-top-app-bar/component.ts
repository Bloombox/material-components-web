--- conflicted
+++ resolved
@@ -115,19 +115,6 @@
       removeClass: (className) => this.root_.classList.remove(className),
       setStyle: (property, value) => (this.root_ as HTMLElement).style.setProperty(property, value),
       getTopAppBarHeight: () => this.root_.clientHeight,
-<<<<<<< HEAD
-      registerNavigationIconInteractionHandler: (evtType, handler) => {
-        if (this.navIcon_) {
-          (this.navIcon_ as HTMLElement).addEventListener(evtType, handler);
-        }
-      },
-      deregisterNavigationIconInteractionHandler: (evtType, handler) => {
-        if (this.navIcon_) {
-          (this.navIcon_ as HTMLElement).removeEventListener(evtType, handler);
-        }
-      },
-=======
->>>>>>> c7002a05
       notifyNavigationIconClicked: () => this.emit(strings.NAVIGATION_EVENT, {}),
       getViewportScrollY: () => {
         const win = this.scrollTarget_ as Window;
