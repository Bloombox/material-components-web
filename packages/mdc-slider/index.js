--- conflicted
+++ resolved
@@ -85,7 +85,7 @@
    * @private
    */
   initRipple_() {
-    const ripple = new MDCRipple(this.root_.querySelector('.mdc-slider__thumb'));
+    const ripple = new MDCRipple(this.root_.querySelector(strings.THUMB_SELECTOR));
     ripple.unbounded = true;
     return ripple;
   }
@@ -118,6 +118,12 @@
         },
         deregisterEventHandler: (type, handler) => {
           this.root_.removeEventListener(type, handler);
+        },
+        registerThumbEventHandler: (type, handler) => {
+          this.thumb_.addEventListener(type, handler);
+        },
+        deregisterThumbEventHandler: (type, handler) => {
+          this.thumb_.removeEventListener(type, handler);
         },
         registerBodyEventHandler: (type, handler) => {
           document.body.addEventListener(type, handler);
@@ -157,16 +163,10 @@
   }
 
   initialSyncWithDOM() {
-<<<<<<< HEAD
-    const origValueNow = parseFloat(this.thumb_.getAttribute('aria-valuenow'));
-    this.min = parseFloat(this.thumb_.getAttribute('aria-valuemin')) || this.min;
-    this.max = parseFloat(this.thumb_.getAttribute('aria-valuemax')) || this.max;
-    this.step = parseFloat(this.thumb_.getAttribute('data-step')) || this.step;
-=======
     const origValueNow = parseFloat(this.thumb_.getAttribute(strings.ARIA_VALUENOW));
     this.min = parseFloat(this.thumb_.getAttribute(strings.ARIA_VALUEMIN)) || this.min;
     this.max = parseFloat(this.thumb_.getAttribute(strings.ARIA_VALUEMAX)) || this.max;
->>>>>>> dff8e0b1
+    this.step = parseFloat(this.thumb_.getAttribute(strings.DATA_STEP)) || this.step;
     this.value = origValueNow || this.value;
   }
 
