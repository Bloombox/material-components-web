/**
 * @license
 * Copyright 2018 Google Inc.
 *
 * Permission is hereby granted, free of charge, to any person obtaining a copy
 * of this software and associated documentation files (the "Software"), to deal
 * in the Software without restriction, including without limitation the rights
 * to use, copy, modify, merge, publish, distribute, sublicense, and/or sell
 * copies of the Software, and to permit persons to whom the Software is
 * furnished to do so, subject to the following conditions:
 *
 * The above copyright notice and this permission notice shall be included in
 * all copies or substantial portions of the Software.
 *
 * THE SOFTWARE IS PROVIDED "AS IS", WITHOUT WARRANTY OF ANY KIND, EXPRESS OR
 * IMPLIED, INCLUDING BUT NOT LIMITED TO THE WARRANTIES OF MERCHANTABILITY,
 * FITNESS FOR A PARTICULAR PURPOSE AND NONINFRINGEMENT. IN NO EVENT SHALL THE
 * AUTHORS OR COPYRIGHT HOLDERS BE LIABLE FOR ANY CLAIM, DAMAGES OR OTHER
 * LIABILITY, WHETHER IN AN ACTION OF CONTRACT, TORT OR OTHERWISE, ARISING FROM,
 * OUT OF OR IN CONNECTION WITH THE SOFTWARE OR THE USE OR OTHER DEALINGS IN
 * THE SOFTWARE.
 */

import MDCComponent from '@material/base/component';
import MDCListFoundation from './foundation';
import MDCListAdapter from './adapter';
import {matches} from '@material/dom/ponyfill';
import {cssClasses, strings, Index} from './constants'; // eslint-disable-line no-unused-vars

/**
 * @extends MDCComponent<!MDCListFoundation>
 */
class MDCList extends MDCComponent {
  /** @param {...?} args */
  constructor(...args) {
    super(...args);
    /** @private {!Function} */
    this.handleKeydown_;
    /** @private {!Function} */
    this.handleClick_;
    /** @private {!Function} */
    this.focusInEventListener_;
    /** @private {!Function} */
    this.focusOutEventListener_;
  }

  /**
   * @param {!Element} root
   * @return {!MDCList}
   */
  static attachTo(root) {
    return new MDCList(root);
  }

  destroy() {
    this.root_.removeEventListener('keydown', this.handleKeydown_);
    this.root_.removeEventListener('click', this.handleClick_);
    this.root_.removeEventListener('focusin', this.focusInEventListener_);
    this.root_.removeEventListener('focusout', this.focusOutEventListener_);
  }

  initialSyncWithDOM() {
    this.handleClick_ = this.handleClickEvent_.bind(this);
    this.handleKeydown_ = this.handleKeydownEvent_.bind(this);
    this.focusInEventListener_ = this.handleFocusInEvent_.bind(this);
    this.focusOutEventListener_ = this.handleFocusOutEvent_.bind(this);
    this.root_.addEventListener('keydown', this.handleKeydown_);
    this.root_.addEventListener('focusin', this.focusInEventListener_);
    this.root_.addEventListener('focusout', this.focusOutEventListener_);
    this.root_.addEventListener('click', this.handleClick_);
    this.layout();
    this.initializeListType();
  }

  layout() {
    const direction = this.root_.getAttribute(strings.ARIA_ORIENTATION);
    this.vertical = direction !== strings.ARIA_ORIENTATION_HORIZONTAL;

    // List items need to have at least tabindex=-1 to be focusable.
    [].slice.call(this.root_.querySelectorAll('.mdc-list-item:not([tabindex])'))
      .forEach((ele) => {
        ele.setAttribute('tabindex', -1);
      });

    // Child button/a elements are not tabbable until the list item is focused.
    [].slice.call(this.root_.querySelectorAll(strings.FOCUSABLE_CHILD_ELEMENTS))
      .forEach((ele) => ele.setAttribute('tabindex', -1));

    this.foundation_.layout();
  }

  /**
   * Used to figure out which list item this event is targetting. Or returns -1 if
   * there is no list item
   * @param {Event} evt
   * @private
   */
  getListItemIndex_(evt) {
    let eventTarget = /** @type {HTMLElement} */ (evt.target);
    let index = -1;

    // Find the first ancestor that is a list item or the list.
    while (!eventTarget.classList.contains(cssClasses.LIST_ITEM_CLASS)
    && !eventTarget.classList.contains(cssClasses.ROOT)) {
      eventTarget = eventTarget.parentElement;
    }

    // Get the index of the element if it is a list item.
    if (eventTarget.classList.contains(cssClasses.LIST_ITEM_CLASS)) {
      index = this.listElements.indexOf(eventTarget);
    }

    return index;
  }

  /**
   * Used to figure out which element was clicked before sending the event to the foundation.
   * @param {Event} evt
   * @private
   */
  handleFocusInEvent_(evt) {
    const index = this.getListItemIndex_(evt);
    this.foundation_.handleFocusIn(evt, index);
  }

  /**
   * Used to figure out which element was clicked before sending the event to the foundation.
   * @param {Event} evt
   * @private
   */
  handleFocusOutEvent_(evt) {
    const index = this.getListItemIndex_(evt);
    this.foundation_.handleFocusOut(evt, index);
  }

  /**
   * Used to figure out which element was focused when keydown event occurred before sending the event to the
   * foundation.
   * @param {Event} evt
   * @private
   */
  handleKeydownEvent_(evt) {
    const index = this.getListItemIndex_(evt);

    if (index >= 0) {
      this.foundation_.handleKeydown(evt, evt.target.classList.contains(cssClasses.LIST_ITEM_CLASS), index);
    }
  }

  /**
   * Used to figure out which element was clicked before sending the event to the foundation.
   * @param {Event} evt
   * @private
   */
  handleClickEvent_(evt) {
    const index = this.getListItemIndex_(evt);

    // Toggle the checkbox only if it's not the target of the event, or the checkbox will have 2 change events.
    const toggleCheckbox = !matches(/** @type {!Element} */ (evt.target), strings.CHECKBOX_RADIO_SELECTOR);
    this.foundation_.handleClick(index, toggleCheckbox);
  }

  /**
   * Initialize selectedIndex value based on pre-selected checkbox list items, single selection or radio.
   */
  initializeListType() {
    const checkboxListItems = this.root_.querySelectorAll(strings.ARIA_ROLE_CHECKBOX_SELECTOR);
    const singleSelectedListItem = this.root_.querySelector(`.${cssClasses.LIST_ITEM_ACTIVATED_CLASS},
        .${cssClasses.LIST_ITEM_SELECTED_CLASS}`);
    const radioSelectedListItem = this.root_.querySelector(strings.ARIA_CHECKED_RADIO_SELECTOR);

    if (checkboxListItems.length) {
      const preselectedItems = this.root_.querySelectorAll(strings.ARIA_CHECKED_CHECKBOX_SELECTOR);
      this.selectedIndex = [].map.call(preselectedItems, (listItem) => this.listElements.indexOf(listItem));
    } else if (singleSelectedListItem) {
      if (singleSelectedListItem.classList.contains(cssClasses.LIST_ITEM_ACTIVATED_CLASS)) {
        this.foundation_.setUseActivatedClass(true);
      }

      this.singleSelection = true;
      this.selectedIndex = this.listElements.indexOf(singleSelectedListItem);
    } else if (radioSelectedListItem) {
      this.selectedIndex = this.listElements.indexOf(radioSelectedListItem);
    }
  }

  /** @param {boolean} value */
  set vertical(value) {
    this.foundation_.setVerticalOrientation(value);
  }

  /** @return Array<!Element>*/
  get listElements() {
    return [].slice.call(this.root_.querySelectorAll(strings.ENABLED_ITEMS_SELECTOR));
  }

  /** @param {boolean} value */
  set wrapFocus(value) {
    this.foundation_.setWrapFocus(value);
  }

  /** @param {boolean} isSingleSelectionList */
  set singleSelection(isSingleSelectionList) {
    this.foundation_.setSingleSelection(isSingleSelectionList);
  }

  /** @return {!Index} */
  get selectedIndex() {
    return this.foundation_.getSelectedIndex();
  }

  /** @param {!Index} index */
  set selectedIndex(index) {
    this.foundation_.setSelectedIndex(index);
  }

  /** @return {!MDCListFoundation} */
  getDefaultFoundation() {
    return new MDCListFoundation(/** @type {!MDCListAdapter} */ (Object.assign({
      getListItemCount: () => this.listElements.length,
      getFocusedElementIndex: () => this.listElements.indexOf(document.activeElement),
      setAttributeForElementIndex: (index, attr, value) => {
        const element = this.listElements[index];
        if (element) {
          element.setAttribute(attr, value);
        }
      },
      removeAttributeForElementIndex: (index, attr) => {
        const element = this.listElements[index];
        if (element) {
          element.removeAttribute(attr);
        }
      },
      addClassForElementIndex: (index, className) => {
        const element = this.listElements[index];
        if (element) {
          element.classList.add(className);
        }
      },
      removeClassForElementIndex: (index, className) => {
        const element = this.listElements[index];
        if (element) {
          element.classList.remove(className);
        }
      },
      focusItemAtIndex: (index) => {
        const element = this.listElements[index];
        if (element) {
          element.focus();
        }
      },
      setTabIndexForListItemChildren: (listItemIndex, tabIndexValue) => {
        const element = this.listElements[listItemIndex];
        const listItemChildren = [].slice.call(element.querySelectorAll(strings.CHILD_ELEMENTS_TO_TOGGLE_TABINDEX));
        listItemChildren.forEach((ele) => ele.setAttribute('tabindex', tabIndexValue));
      },
      hasCheckboxAtIndex: (index) => {
        const listItem = this.listElements[index];
        return !!listItem.querySelector(strings.CHECKBOX_SELECTOR);
      },
      hasRadioAtIndex: (index) => {
        const listItem = this.listElements[index];
        return !!listItem.querySelector(strings.RADIO_SELECTOR);
      },
      isCheckboxCheckedAtIndex: (index) => {
        const listItem = this.listElements[index];
        const toggleEl = listItem.querySelector(strings.CHECKBOX_SELECTOR);
        return toggleEl.checked;
      },
      setCheckedCheckboxOrRadioAtIndex: (index, isChecked) => {
        const listItem = this.listElements[index];
        const toggleEl = listItem.querySelector(strings.CHECKBOX_RADIO_SELECTOR);
        toggleEl.checked = isChecked;

        const event = document.createEvent('Event');
        event.initEvent('change', true, true);
        toggleEl.dispatchEvent(event);
      },
<<<<<<< HEAD
      notifyAction: (index) => {
        this.emit(strings.ACTION_EVENT, index, /** shouldBubble */ true);
=======
      isFocusInsideList: () => {
        return this.root_.contains(document.activeElement);
>>>>>>> 29d9781c
      },
    })));
  }
}

export {MDCList, MDCListFoundation};<|MERGE_RESOLUTION|>--- conflicted
+++ resolved
@@ -276,13 +276,11 @@
         event.initEvent('change', true, true);
         toggleEl.dispatchEvent(event);
       },
-<<<<<<< HEAD
       notifyAction: (index) => {
         this.emit(strings.ACTION_EVENT, index, /** shouldBubble */ true);
-=======
+      },
       isFocusInsideList: () => {
         return this.root_.contains(document.activeElement);
->>>>>>> 29d9781c
       },
     })));
   }
