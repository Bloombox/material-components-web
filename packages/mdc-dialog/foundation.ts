/**
 * @license
 * Copyright 2017 Google Inc.
 *
 * Permission is hereby granted, free of charge, to any person obtaining a copy
 * of this software and associated documentation files (the "Software"), to deal
 * in the Software without restriction, including without limitation the rights
 * to use, copy, modify, merge, publish, distribute, sublicense, and/or sell
 * copies of the Software, and to permit persons to whom the Software is
 * furnished to do so, subject to the following conditions:
 *
 * The above copyright notice and this permission notice shall be included in
 * all copies or substantial portions of the Software.
 *
 * THE SOFTWARE IS PROVIDED "AS IS", WITHOUT WARRANTY OF ANY KIND, EXPRESS OR
 * IMPLIED, INCLUDING BUT NOT LIMITED TO THE WARRANTIES OF MERCHANTABILITY,
 * FITNESS FOR A PARTICULAR PURPOSE AND NONINFRINGEMENT. IN NO EVENT SHALL THE
 * AUTHORS OR COPYRIGHT HOLDERS BE LIABLE FOR ANY CLAIM, DAMAGES OR OTHER
 * LIABILITY, WHETHER IN AN ACTION OF CONTRACT, TORT OR OTHERWISE, ARISING FROM,
 * OUT OF OR IN CONNECTION WITH THE SOFTWARE OR THE USE OR OTHER DEALINGS IN
 * THE SOFTWARE.
 */

import {MDCFoundation} from '@material/base/foundation';
import {MDCDialogAdapter} from './adapter';
import {cssClasses, numbers, strings} from './constants';

export class MDCDialogFoundation extends MDCFoundation<MDCDialogAdapter> {
  static get cssClasses() {
    return cssClasses;
  }

  static get strings() {
    return strings;
  }

  static get numbers() {
    return numbers;
  }

  static get defaultAdapter(): MDCDialogAdapter {
    return {
      addBodyClass: () => undefined,
      addClass: () => undefined,
      areButtonsStacked: () => false,
      clickDefaultButton: () => undefined,
      eventTargetMatches: () => false,
      getActionFromEvent: () => '',
      hasClass: () => false,
      isContentScrollable: () => false,
      notifyClosed: () => undefined,
      notifyClosing: () => undefined,
      notifyOpened: () => undefined,
      notifyOpening: () => undefined,
      releaseFocus: () => undefined,
      removeBodyClass: () => undefined,
      removeClass: () => undefined,
      reverseButtons: () => undefined,
      trapFocus: () => undefined,
    };
  }

  private isOpen_ = false;
  private animationFrame_ = 0;
  private animationTimer_ = 0;
  private layoutFrame_ = 0;
  private escapeKeyAction_ = strings.CLOSE_ACTION;
  private scrimClickAction_ = strings.CLOSE_ACTION;
  private autoStackButtons_ = true;
  private areButtonsStacked_ = false;

  constructor(adapter?: Partial<MDCDialogAdapter>) {
    super({...MDCDialogFoundation.defaultAdapter, ...adapter});
  }

  init() {
    if (this.adapter_.hasClass(cssClasses.STACKED)) {
      this.setAutoStackButtons(false);
    }
  }

  destroy() {
    if (this.isOpen_) {
      this.close(strings.DESTROY_ACTION);
    }

    if (this.animationTimer_) {
      clearTimeout(this.animationTimer_);
      this.handleAnimationTimerEnd_();
    }

    if (this.layoutFrame_) {
      cancelAnimationFrame(this.layoutFrame_);
      this.layoutFrame_ = 0;
    }
  }

  open() {
    this.isOpen_ = true;
    this.adapter_.notifyOpening();
    this.adapter_.addClass(cssClasses.OPENING);

    // Wait a frame once display is no longer "none", to establish basis for animation
    this.runNextAnimationFrame_(() => {
      this.adapter_.addClass(cssClasses.OPEN);
      this.adapter_.addBodyClass(cssClasses.SCROLL_LOCK);

      this.layout();

      this.animationTimer_ = setTimeout(() => {
        this.handleAnimationTimerEnd_();
        this.adapter_.trapFocus();
        this.adapter_.notifyOpened();
      }, numbers.DIALOG_ANIMATION_OPEN_TIME_MS);
    });
  }

  close(action = '') {
    if (!this.isOpen_) {
      // Avoid redundant close calls (and events), e.g. from keydown on elements that inherently emit click
      return;
    }

    this.isOpen_ = false;
    this.adapter_.notifyClosing(action);
    this.adapter_.addClass(cssClasses.CLOSING);
    this.adapter_.removeClass(cssClasses.OPEN);
    this.adapter_.removeBodyClass(cssClasses.SCROLL_LOCK);

    cancelAnimationFrame(this.animationFrame_);
    this.animationFrame_ = 0;

    clearTimeout(this.animationTimer_);
    this.animationTimer_ = setTimeout(() => {
      this.adapter_.releaseFocus();
      this.handleAnimationTimerEnd_();
      this.adapter_.notifyClosed(action);
    }, numbers.DIALOG_ANIMATION_CLOSE_TIME_MS);
  }

  isOpen() {
    return this.isOpen_;
  }

  getEscapeKeyAction(): string {
    return this.escapeKeyAction_;
  }

  setEscapeKeyAction(action: string) {
    this.escapeKeyAction_ = action;
  }

  getScrimClickAction(): string {
    return this.scrimClickAction_;
  }

  setScrimClickAction(action: string) {
    this.scrimClickAction_ = action;
  }

  getAutoStackButtons(): boolean {
    return this.autoStackButtons_;
  }

  setAutoStackButtons(autoStack: boolean) {
    this.autoStackButtons_ = autoStack;
  }

  layout() {
    if (this.layoutFrame_) {
      cancelAnimationFrame(this.layoutFrame_);
    }
    this.layoutFrame_ = requestAnimationFrame(() => {
      this.layoutInternal_();
      this.layoutFrame_ = 0;
    });
  }

<<<<<<< HEAD
  /** Closes the dialog if scrim or action button click. */
=======
  /** Handles click on the dialog root element. */
>>>>>>> 63203089
  handleClick(evt: MouseEvent) {
    const isScrim = this.adapter_.eventTargetMatches(evt.target, strings.SCRIM_SELECTOR);
    // Check for scrim click first since it doesn't require querying ancestors.
    if (isScrim && this.scrimClickAction_ !== '') {
      this.close(this.scrimClickAction_);
    } else {
      const action = this.adapter_.getActionFromEvent(evt);
      if (action) {
        this.close(action);
      }
    }
  }

<<<<<<< HEAD
=======
  /** Handles keydown on the dialog root element. */
>>>>>>> 63203089
  handleKeydown(evt: KeyboardEvent) {
    const isEnter = evt.key === 'Enter' || evt.keyCode === 13;
    if (!isEnter) {
      return;
    }
    const action = this.adapter_.getActionFromEvent(evt);
    if (action) {
      // Action button callback is handled in `handleClick`,
      // since space/enter keydowns on buttons trigger click events.
      return;
    }

    const isDefault = !this.adapter_.eventTargetMatches(
        evt.target, strings.SUPPRESS_DEFAULT_PRESS_SELECTOR);
    if (isEnter && isDefault) {
      this.adapter_.clickDefaultButton();
    }
  }

<<<<<<< HEAD
=======
  /** Handles keydown on the document. */
>>>>>>> 63203089
  handleDocumentKeydown(evt: KeyboardEvent) {
    const isEscape = evt.key === 'Escape' || evt.keyCode === 27;
    if (isEscape && this.escapeKeyAction_ !== '') {
      this.close(this.escapeKeyAction_);
    }
  }

  private layoutInternal_() {
    if (this.autoStackButtons_) {
      this.detectStackedButtons_();
    }
    this.detectScrollableContent_();
  }

  private handleAnimationTimerEnd_() {
    this.animationTimer_ = 0;
    this.adapter_.removeClass(cssClasses.OPENING);
    this.adapter_.removeClass(cssClasses.CLOSING);
  }

  /**
   * Runs the given logic on the next animation frame, using setTimeout to factor in Firefox reflow behavior.
   */
  private runNextAnimationFrame_(callback: () => void) {
    cancelAnimationFrame(this.animationFrame_);
    this.animationFrame_ = requestAnimationFrame(() => {
      this.animationFrame_ = 0;
      clearTimeout(this.animationTimer_);
      this.animationTimer_ = setTimeout(callback, 0);
    });
  }

  private detectStackedButtons_() {
    // Remove the class first to let us measure the buttons' natural positions.
    this.adapter_.removeClass(cssClasses.STACKED);

    const areButtonsStacked = this.adapter_.areButtonsStacked();

    if (areButtonsStacked) {
      this.adapter_.addClass(cssClasses.STACKED);
    }

    if (areButtonsStacked !== this.areButtonsStacked_) {
      this.adapter_.reverseButtons();
      this.areButtonsStacked_ = areButtonsStacked;
    }
  }

  private detectScrollableContent_() {
    // Remove the class first to let us measure the natural height of the content.
    this.adapter_.removeClass(cssClasses.SCROLLABLE);
    if (this.adapter_.isContentScrollable()) {
      this.adapter_.addClass(cssClasses.SCROLLABLE);
    }
  }
}

// tslint:disable-next-line:no-default-export Needed for backward compatibility with MDC Web v0.44.0 and earlier.
export default MDCDialogFoundation;<|MERGE_RESOLUTION|>--- conflicted
+++ resolved
@@ -176,11 +176,7 @@
     });
   }
 
-<<<<<<< HEAD
-  /** Closes the dialog if scrim or action button click. */
-=======
   /** Handles click on the dialog root element. */
->>>>>>> 63203089
   handleClick(evt: MouseEvent) {
     const isScrim = this.adapter_.eventTargetMatches(evt.target, strings.SCRIM_SELECTOR);
     // Check for scrim click first since it doesn't require querying ancestors.
@@ -194,10 +190,7 @@
     }
   }
 
-<<<<<<< HEAD
-=======
   /** Handles keydown on the dialog root element. */
->>>>>>> 63203089
   handleKeydown(evt: KeyboardEvent) {
     const isEnter = evt.key === 'Enter' || evt.keyCode === 13;
     if (!isEnter) {
@@ -217,10 +210,7 @@
     }
   }
 
-<<<<<<< HEAD
-=======
   /** Handles keydown on the document. */
->>>>>>> 63203089
   handleDocumentKeydown(evt: KeyboardEvent) {
     const isEscape = evt.key === 'Escape' || evt.keyCode === 27;
     if (isEscape && this.escapeKeyAction_ !== '') {
