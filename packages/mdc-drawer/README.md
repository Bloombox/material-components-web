--- conflicted
+++ resolved
@@ -57,11 +57,6 @@
 
 ### JavaScript Instantiation
 
-<<<<<<< HEAD
-```js
-var drawerEl = document.getElementById('demo-drawer');
-drawer = new mdc.drawer.MDCDrawer(drawerEl);
-=======
 For standard drawer the list has to be instantiated like this:
 
 ```js
@@ -75,7 +70,6 @@
 ```js
 import {MDCDrawer} from "@material/drawer";
 const drawer = MDCDrawer.attachTo(document.querySelector('.mdc-drawer'));
->>>>>>> 1a21954e
 ```
 
 ## Variants
@@ -134,7 +128,7 @@
   </div>
   <div class="mdc-drawer__content">
     <nav class="mdc-list">
-      <a class="mdc-list-item mdc-list-item--selected" href='#' tabindex="0">
+      <a class="mdc-list-item mdc-list-item--activated" href='#'>
         <i class="material-icons mdc-list-item__graphic" aria-hidden="true">inbox</i>Inbox
       </a>
       <a class="mdc-list-item" href="#">
